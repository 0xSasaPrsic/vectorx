--- conflicted
+++ resolved
@@ -335,11 +335,7 @@
                     let header_len = header.len();
                     header.resize(MAX_LARGE_HEADER_SIZE, 0);
                     EncodedHeaderVariableValue {
-<<<<<<< HEAD
-                        header_bytes: padded_header.as_slice().try_into().unwrap(),
-=======
                         header_bytes: header.as_slice().try_into().unwrap(),
->>>>>>> 0ccdba59
                         header_size: F::from_canonical_u64(header_len as u64),
                     }
                 })
