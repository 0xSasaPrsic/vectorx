--- conflicted
+++ resolved
@@ -2,10 +2,6 @@
 mod decoder;
 pub mod fetch;
 mod header;
-<<<<<<< HEAD
 pub mod justification;
-=======
 mod testing_utils;
-mod utils;
->>>>>>> 0ccdba59
 pub mod vars;