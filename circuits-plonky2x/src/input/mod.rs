pub mod types;

use std::collections::HashMap;

use avail_subxt::avail::Client;
use avail_subxt::config::substrate::DigestItem;
use avail_subxt::primitives::Header;
use avail_subxt::rpc::RpcParams;
use avail_subxt::utils::H256;
use avail_subxt::{api, build_client};
use codec::{Decode, Encode};
use ed25519_dalek::{PublicKey, Signature, Verifier};
use hex::encode;
use log::debug;
use plonky2x::frontend::ecc::ed25519::gadgets::verify::{DUMMY_PUBLIC_KEY, DUMMY_SIGNATURE};
use sha2::Digest;

use self::types::{
    EncodedFinalityProof, FinalityProof, GrandpaJustification, HeaderRotateData, SignerMessage,
};
use crate::input::types::SimpleJustificationData;
use crate::vars::{AffinePoint, Curve};

pub struct RpcDataFetcher {
    pub client: Client,
    pub save: Option<String>,
}

/// This function is useful for verifying that a Ed25519 signature is valid, it will panic if the signature is not valid
pub fn verify_signature(pubkey_bytes: &[u8], signed_message: &[u8], signature: &[u8; 64]) {
    let pubkey_dalek = PublicKey::from_bytes(pubkey_bytes).unwrap();
    let verified = pubkey_dalek.verify(signed_message, &Signature::from_bytes(signature).unwrap());
    if verified.is_err() {
        panic!("Signature is not valid");
    }
}

impl RpcDataFetcher {
    pub async fn new() -> Self {
        // let mut url = env::var(format!("RPC_{}", chain_id)).expect("RPC url not set in .env");
        let url = "wss://kate.avail.tools:443/ws".to_string();
        let client = build_client(url.as_str(), false).await.unwrap();
        RpcDataFetcher { client, save: None }
    }

    pub async fn get_block_hash(&self, block_number: u32) -> H256 {
        let block_hash = self
            .client
            .rpc()
            .block_hash(Some(block_number.into()))
            .await;
        block_hash.unwrap().unwrap()
    }

    pub async fn get_block_headers_range(
        &self,
        start_block_number: u32,
        end_block_number: u32,
    ) -> Vec<Header> {
        let mut headers = Vec::new();
        for block_number in start_block_number..end_block_number + 1 {
            let block_hash = self.get_block_hash(block_number).await;
            let header_result = self.client.rpc().header(Some(block_hash)).await;
            let header: Header = header_result.unwrap().unwrap();
            headers.push(header);
        }
        headers
    }

    pub async fn get_header(&self, block_number: u32) -> Header {
        let block_hash = self.get_block_hash(block_number).await;
        println!("block_hash {:?}", block_hash);
        let header_result = self.client.rpc().header(Some(block_hash)).await;
        header_result.unwrap().unwrap()
    }

    pub async fn get_head(&self) -> Header {
        let head_block_hash = self.client.rpc().finalized_head().await.unwrap();
<<<<<<< HEAD
        println!("head_block_hash {:?}", head_block_hash);
=======
>>>>>>> 87e1a95b
        let header = self.client.rpc().header(Some(head_block_hash)).await;
        header.unwrap().unwrap()
    }

    pub async fn get_authority_set_id(&self, block_number: u32) -> u64 {
        let block_hash = self.get_block_hash(block_number).await;

        let set_id_key = api::storage().grandpa().current_set_id();
        self.client
            .storage()
            .at(block_hash)
            .fetch(&set_id_key)
            .await
            .unwrap()
            .unwrap()
    }

    // This function returns the authorities (as AffinePoint and public key bytes) for a given block number
    // by fetching the "authorities_bytes" from storage and decoding the bytes to a VersionedAuthorityList.
    pub async fn get_authorities(
        &self,
        block_number: u32,
    ) -> (Vec<AffinePoint<Curve>>, Vec<Vec<u8>>) {
        let block_hash = self.get_block_hash(block_number).await;

        let grandpa_authorities_bytes = self
            .client
            .storage()
            .at(block_hash)
            .fetch_raw(b":grandpa_authorities")
            .await
            .unwrap()
            .unwrap();

        // The grandpa_authorities_bytes has the following format:
        // [V, X, X, <public_key_compressed>, <1, 0, 0, 0, 0, 0, 0, 0>, <public_key_compressed>, ...]
        // Where V is a "Version" number (right now it's 1u8)
        // Where XX is the compact scale encoding of the number of authorities
        // NOTE: In some cases the compact scale encoding might be only 1 byte if the number of authorities is small
        // This is a reference on how compact scale encoding works: https://docs.substrate.io/reference/scale-codec/#fn-1
        // This is why we do the assert below to check that when we subtract the assumed prefix length of 3
        // that the remainder is divisible by 32 + 8, which represents the number of bytes in an authority public key
        // plus the number of bytes in the weight of the authority
        assert!((grandpa_authorities_bytes.len() - 3) % (32 + 8) == 0);

        let pubkey_and_weight_bytes = grandpa_authorities_bytes[3..].to_vec();

        let mut authorities: Vec<AffinePoint<Curve>> = Vec::new();
        let mut authories_pubkey_bytes: Vec<Vec<u8>> = Vec::new();
        for authority_pubkey_weight in pubkey_and_weight_bytes.chunks(40) {
            let pub_key_vec = authority_pubkey_weight[..32].to_vec();
            let pub_key_point = AffinePoint::<Curve>::new_from_compressed_point(&pub_key_vec);
            authorities.push(pub_key_point);
            authories_pubkey_bytes.push(pub_key_vec);

            // Assert that the weight is 0x0100000000000000
            assert_eq!(authority_pubkey_weight[32], 1);
            for i in 33..40 {
                assert_eq!(authority_pubkey_weight[i], 0);
            }
        }

        (authorities, authories_pubkey_bytes)
    }

    // This function takes in a block_number as input, fetches the authority set for that block and the finality proof
    // for that block. If the finality proof is a simple justification, it will return a SimpleJustificationData
    // containing all the encoded precommit that the authorities sign, the validator signatures, and the authority pubkeys.
    pub async fn get_simple_justification<const VALIDATOR_SET_SIZE_MAX: usize>(
        &self,
        block_number: u32,
    ) -> SimpleJustificationData {
        let mut params = RpcParams::new();
        let _ = params.push(block_number);
        let encoded_finality_proof = self
            .client
            .rpc()
            .request::<EncodedFinalityProof>("grandpa_proveFinality", params)
            .await
            .unwrap();

        let hex_string = encode(&encoded_finality_proof.0 .0);
        debug!(
            "returned justification for block {:?} has bytes 0x{:?}",
            block_number, hex_string
        );

        let finality_proof: FinalityProof =
            Decode::decode(&mut encoded_finality_proof.0 .0.as_slice()).unwrap();
        let justification: GrandpaJustification =
            Decode::decode(&mut finality_proof.justification.as_slice()).unwrap();

        let authority_set_id = self.get_authority_set_id(block_number).await;
        let (authorities, authorities_pubkey_bytes) = self.get_authorities(block_number).await;

        if authorities.len() > VALIDATOR_SET_SIZE_MAX {
            panic!("Too many authorities");
        }

        // Form a message which is signed in the justification
        let signed_message = Encode::encode(&(
            &SignerMessage::PrecommitMessage(justification.commit.precommits[0].clone().precommit),
            &justification.round,
            &authority_set_id,
        ));
        // TODO: verify above that signed_message = block_hash || block_number || round || set_id

        let mut pubkey_bytes_to_signature = HashMap::new();

        // Verify all the signatures of the justification
        // TODO: panic if the justification is not not a simple justification
        justification
            .commit
            .precommits
            .iter()
            .for_each(|precommit| {
                let pubkey = precommit.clone().id;
                let signature = precommit.clone().signature.0;
                let pubkey_bytes = pubkey.0.to_vec();

                verify_signature(&pubkey_bytes, &signed_message, &signature);
                pubkey_bytes_to_signature.insert(pubkey_bytes, signature);
            });

        let mut validator_signed = Vec::new();
        let mut padded_signatures = Vec::new();
        let mut padded_pubkeys = Vec::new();
        let mut voting_weight = 0;
        for (i, authority) in authorities.iter().enumerate() {
            let pubkey_bytes = authorities_pubkey_bytes[i].clone();
            let signature = pubkey_bytes_to_signature.get(&pubkey_bytes);
            if signature.is_none() {
                validator_signed.push(false);
                padded_pubkeys.push(*authority);
                // We push a dummy signature, since this validator didn't sign
                padded_signatures.push(DUMMY_SIGNATURE);
            } else {
                verify_signature(&pubkey_bytes, &signed_message, signature.unwrap());
                validator_signed.push(true);
                padded_pubkeys.push(*authority);
                padded_signatures.push(*signature.unwrap());
                voting_weight += 1;
            }
        }

        if voting_weight * 3 < authorities.len() * 2 {
            panic!("Not enough voting power");
        }

        for _ in authorities.len()..VALIDATOR_SET_SIZE_MAX {
            validator_signed.push(false);
            // We push a dummy pubkey and a dummy padded signature to fill out the rest of the padding
            padded_pubkeys.push(AffinePoint::new_from_compressed_point(&DUMMY_PUBLIC_KEY));
            padded_signatures.push(DUMMY_SIGNATURE);
        }

        SimpleJustificationData {
            authority_set_id,
            signed_message,
            validator_signed,
            pubkeys: padded_pubkeys,
            signatures: padded_signatures,
        }
    }

    /// This function takes in a block_number as input, fetches the authority set for the epoch end block.
    /// Additionally, it computes the new authority set hash from the epoch end block.
    pub async fn get_header_rotate<const HEADER_LENGTH: usize>(
        &self,
        epoch_end_block: u32,
    ) -> HeaderRotateData {
        let header = self.get_header(epoch_end_block).await;

        let mut header_bytes = header.encode();
        let header_size = header_bytes.len();
        if header_size > HEADER_LENGTH {
            panic!(
                "header size {} is greater than HEADER_LENGTH {}",
                header_size, HEADER_LENGTH
            );
        }
        header_bytes.resize(HEADER_LENGTH, 0);

        let authorities = self.get_authorities(epoch_end_block).await;

        let mut position = 0;
        let number_encoded = epoch_end_block.encode();
        // skip past parent_hash, number, state_root, extrinsics_root
        position += 32 + number_encoded.len() + 32 + 32;

        let mut found_correct_log = false;
        for log in header.digest.logs {
            if let DigestItem::Consensus(consensus_id, value) = log {
                if consensus_id == [70, 82, 78, 75] {
                    found_correct_log = true;
                    println!("position {:?}", position);
                    // TODO: have to figure out what value[0,1,2] means?
                    println!("value prefix {:?}", &value[..3]);
                    assert_eq!(value[0], 1); // To denote that it is a `ScheduledChange`
                    let mut cursor = 3;
                    let value_authories = &value[cursor..];
                    println!("len {:?}", value_authories.len());
                    let mut num_authorities = 0;
                    for (i, authority_chunk) in value_authories.chunks_exact(32 + 8).enumerate() {
                        let pubkey = &authority_chunk[..32];
                        let weight = &authority_chunk[32..];

                        assert_eq!(*pubkey, authorities.1[i]);
                        // println!("pubkey {:?}", pubkey);
                        // println!("weight {:?}", weight);
                        // Assert weight's LE representation == 1
                        for j in 0..8 {
                            if j == 0 {
                                assert_eq!(weight[j], 1);
                            } else {
                                assert_eq!(weight[j], 0);
                            }
                        }

                        cursor += 32 + 8;
                        num_authorities += 1;
                    }
                    let delay = &value[cursor..];
                    println!("delay {:?}", delay);
                    println!("num_authorities {:?}", num_authorities);
                    // verify header[position..position+4] == [70, 82, 78, 75]
                    // verify header[position+4] == 1
                    // verify header[position+5..position+5+2] == random stuff, TODO what is this
                    // hash(header[position+5+2..position+5+2+num_authorities*(32+8)])
                    // verify[position+5+2+num_authorities*(32+8)..+4] == [0, 0, 0, 0] // delay = 0
                    break;
                }
            } else {
                let encoded = log.encode();
                println!("encoded {:?}", encoded);
                position += encoded.len();
            }
        }

        // Panic if this is not an epoch end block.
        if !found_correct_log {
            panic!(
                "Block: {:?} is not an epoch end block, did not find corresponding consensus log!",
                epoch_end_block
            );
        }

        // Compute chained hash of the authorities.
        let mut hash_so_far = Vec::new();
        for i in 0..authorities.1.len() {
            let authority = authorities.1[i].clone();
            let mut hasher = sha2::Sha256::new();
            hasher.update(hash_so_far);
            hasher.update(authority);
            hash_so_far = hasher.finalize().to_vec();
        }

        let end_position = position + ((32 + 8) * authorities.1.len()) + 4;

        HeaderRotateData {
            header_bytes,
            header_size,
            num_authorities: authorities.1.len(),
            start_position: position,
            end_position,
            new_authority_set_hash: hash_so_far,
        }
    }
}

#[cfg(test)]
mod tests {
    use std::cmp::Ordering;

    use super::*;
    use crate::consts::MAX_HEADER_SIZE;

    #[tokio::test]
    async fn test_get_block_headers_range() {
        let fetcher = RpcDataFetcher::new().await;
        let headers = fetcher.get_block_headers_range(0, 10).await;
        assert_eq!(headers.len(), 10);
    }

    #[tokio::test]
    async fn test_get_authority_set_id() {
        let fetcher = RpcDataFetcher::new().await;
        let authority_set_id = fetcher.get_authority_set_id(485710).await;
        assert_eq!(authority_set_id, 458);
        fetcher.get_authorities(485710).await;
        let simple_justification_data = fetcher.get_simple_justification::<100>(485710).await;
        println!(
            "Number authorities {:?}",
            simple_justification_data.pubkeys.len()
        );
        println!(
            "signed_message len {:?}",
            simple_justification_data.signed_message.len()
        );
    }

    #[tokio::test]
    async fn test_get_new_authority_set() {
        let fetcher = RpcDataFetcher::new().await;

        // A binary search given a target_authority_set_id, returns the epoch end block number
        let target_authority_set_id = 300;
        println!("target_authority_set_id {:?}", target_authority_set_id);
        let mut low = 0;
        let head_block = fetcher.get_head().await;
        let mut high = head_block.number;
        let mut epoch_end_block_number = 0;

        while low <= high {
            let mid = (low + high) / 2;
            let mid_authority_set_id = fetcher.get_authority_set_id(mid).await;

            match mid_authority_set_id.cmp(&target_authority_set_id) {
                Ordering::Equal => {
                    if mid == 0 {
                        // Special case: there is no block "mid - 1", so we just return the found block.
                        epoch_end_block_number = mid;
                        break;
                    }
                    let prev_authority_set_id = fetcher.get_authority_set_id(mid - 1).await;
                    if prev_authority_set_id == target_authority_set_id - 1 {
                        epoch_end_block_number = mid;
                        break;
                    } else {
                        high = mid - 1;
                    }
                }
                Ordering::Less => low = mid + 1,
                Ordering::Greater => high = mid - 1,
            }
        }

        // TODO: handle the case where the authority set id is not found
        assert_ne!(epoch_end_block_number, 0);
        println!("epoch_end_block_number {:?}", epoch_end_block_number);

        // let epoch_end_block_number = 272535 + 180;
        let previous_authority_set_id = fetcher
            .get_authority_set_id(epoch_end_block_number - 1)
            .await;
        println!("previous_authority_set_id {:?}", previous_authority_set_id);
        let authority_set_id = fetcher.get_authority_set_id(epoch_end_block_number).await;
        println!("authority_set_id {:?}", authority_set_id);
        assert_eq!(previous_authority_set_id + 1, authority_set_id);
        assert_eq!(authority_set_id, target_authority_set_id);

        let rotate_data = fetcher
            .get_header_rotate::<MAX_HEADER_SIZE>(epoch_end_block_number)
            .await;

        println!(
            "authority_set_commitment: {:?}",
            rotate_data.new_authority_set_hash
        );
    }
}<|MERGE_RESOLUTION|>--- conflicted
+++ resolved
@@ -76,10 +76,6 @@
 
     pub async fn get_head(&self) -> Header {
         let head_block_hash = self.client.rpc().finalized_head().await.unwrap();
-<<<<<<< HEAD
-        println!("head_block_hash {:?}", head_block_hash);
-=======
->>>>>>> 87e1a95b
         let header = self.client.rpc().header(Some(head_block_hash)).await;
         header.unwrap().unwrap()
     }
